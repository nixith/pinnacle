--- conflicted
+++ resolved
@@ -3,19 +3,11 @@
     "advisory-db": {
       "flake": false,
       "locked": {
-<<<<<<< HEAD
         "lastModified": 1713579674,
         "narHash": "sha256-JXiXi2Egq7gHfIvigBXFSdzNsxIjk1s9fcq1ibfoD/U=",
         "owner": "rustsec",
         "repo": "advisory-db",
         "rev": "6ab370c779c140c9cb2e7ff1367dd1b66c415409",
-=======
-        "lastModified": 1713971667,
-        "narHash": "sha256-VtlITecqZHZcm/Fzfa+0IP7I3gcFe5AS+AG0Tv1qIHk=",
-        "owner": "rustsec",
-        "repo": "advisory-db",
-        "rev": "1d1431ceb4d312c0d5c98be63d518b5d472a1149",
->>>>>>> 9ab2820b
         "type": "github"
       },
       "original": {
@@ -31,19 +23,11 @@
         ]
       },
       "locked": {
-<<<<<<< HEAD
         "lastModified": 1713738183,
         "narHash": "sha256-qd/MuLm7OfKQKyd4FAMqV4H6zYyOfef5lLzRrmXwKJM=",
         "owner": "ipetkov",
         "repo": "crane",
         "rev": "f6c6a2fb1b8bd9b65d65ca9342dd0eb180a63f11",
-=======
-        "lastModified": 1713979152,
-        "narHash": "sha256-apdecPuh8SOQnkEET/kW/UcfjCRb8JbV5BKjoH+DcP4=",
-        "owner": "ipetkov",
-        "repo": "crane",
-        "rev": "a5eca68a2cf11adb32787fc141cddd29ac8eb79c",
->>>>>>> 9ab2820b
         "type": "github"
       },
       "original": {
@@ -57,7 +41,7 @@
         "nixpkgs": [
           "nixpkgs"
         ],
-        "rust-analyzer-src": []
+        "rust-analyzer-src": "rust-analyzer-src"
       },
       "locked": {
         "lastModified": 1712903033,
@@ -93,19 +77,11 @@
     },
     "nixpkgs": {
       "locked": {
-<<<<<<< HEAD
         "lastModified": 1713687659,
         "narHash": "sha256-Yd8KuOBpZ0Slau/NxFhMPJI0gBxeax0vq/FD0rqKwuQ=",
         "owner": "NixOS",
         "repo": "nixpkgs",
         "rev": "f2d7a289c5a5ece8521dd082b81ac7e4a57c2c5c",
-=======
-        "lastModified": 1713805509,
-        "narHash": "sha256-YgSEan4CcrjivCNO5ZNzhg7/8ViLkZ4CB/GrGBVSudo=",
-        "owner": "NixOS",
-        "repo": "nixpkgs",
-        "rev": "1e1dc66fe68972a76679644a5577828b6a7e8be4",
->>>>>>> 9ab2820b
         "type": "github"
       },
       "original": {
@@ -122,6 +98,23 @@
         "fenix": "fenix",
         "flake-utils": "flake-utils",
         "nixpkgs": "nixpkgs"
+      }
+    },
+    "rust-analyzer-src": {
+      "flake": false,
+      "locked": {
+        "lastModified": 1712818880,
+        "narHash": "sha256-VDxsvgj/bNypHq48tQWtc3VRbWvzlFjzKf9ZZIVO10Y=",
+        "owner": "rust-lang",
+        "repo": "rust-analyzer",
+        "rev": "657b33b0cb9bd49085202e91ad5b4676532c9140",
+        "type": "github"
+      },
+      "original": {
+        "owner": "rust-lang",
+        "ref": "nightly",
+        "repo": "rust-analyzer",
+        "type": "github"
       }
     },
     "systems": {
